--- conflicted
+++ resolved
@@ -9,10 +9,10 @@
     TelephonyConfigurationResponse,
     TwilioConfigurationRequest,
     TwilioConfigurationResponse,
+    VobizConfigurationRequest,
+    VobizConfigurationResponse,
     VonageConfigurationRequest,
     VonageConfigurationResponse,
-    VobizConfigurationRequest,
-    VobizConfigurationResponse,
 )
 from api.services.auth.depends import get_user
 from api.services.configuration.masking import is_mask_of, mask_key
@@ -23,10 +23,7 @@
 PROVIDER_MASKED_FIELDS = {
     "twilio": ["account_sid", "auth_token"],
     "vonage": ["private_key", "api_key", "api_secret"],
-<<<<<<< HEAD
-    "vobiz": ["auth_id", "auth_token"]
-=======
->>>>>>> 749a0c55
+    "vobiz": ["auth_id", "auth_token"],
 }
 
 
@@ -62,10 +59,7 @@
                 from_numbers=from_numbers,
             ),
             vonage=None,
-<<<<<<< HEAD
-            vobiz=None
-=======
->>>>>>> 749a0c55
+            vobiz=None,
         )
     elif stored_provider == "vonage":
         application_id = config.value.get("application_id", "")
@@ -88,13 +82,14 @@
                 api_secret=mask_key(api_secret) if api_secret else None,
                 from_numbers=from_numbers,
             ),
-<<<<<<< HEAD
-            vobiz=None
+            vobiz=None,
         )
     elif stored_provider == "vobiz":
         auth_id = config.value.get("auth_id", "")
         auth_token = config.value.get("auth_token", "")
-        from_numbers = config.value.get("from_numbers", []) if auth_id and auth_token else []
+        from_numbers = (
+            config.value.get("from_numbers", []) if auth_id and auth_token else []
+        )
 
         return TelephonyConfigurationResponse(
             twilio=None,
@@ -104,9 +99,7 @@
                 auth_id=mask_key(auth_id) if auth_id else "",
                 auth_token=mask_key(auth_token) if auth_token else "",
                 from_numbers=from_numbers,
-            )
-=======
->>>>>>> 749a0c55
+            ),
         )
     else:
         return TelephonyConfigurationResponse()
@@ -114,13 +107,12 @@
 
 @router.post("/telephony-config")
 async def save_telephony_configuration(
-<<<<<<< HEAD
-    request: Union[TwilioConfigurationRequest, VonageConfigurationRequest, VobizConfigurationRequest],
-    user: UserModel = Depends(get_user)
-=======
-    request: Union[TwilioConfigurationRequest, VonageConfigurationRequest],
+    request: Union[
+        TwilioConfigurationRequest,
+        VonageConfigurationRequest,
+        VobizConfigurationRequest,
+    ],
     user: UserModel = Depends(get_user),
->>>>>>> 749a0c55
 ):
     """Save telephony configuration for the user's organization."""
     if not user.selected_organization_id:
