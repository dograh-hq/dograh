"""
Generic telephony routes that work with any telephony provider.
"""

import json
import random
from datetime import UTC, datetime
from typing import Optional

from fastapi import APIRouter, Depends, Header, HTTPException, Request, WebSocket
from loguru import logger
from pydantic import BaseModel
from starlette.responses import HTMLResponse

from api.db import db_client
from api.db.models import UserModel
from api.services.auth.depends import get_user
from api.services.campaign.call_dispatcher import campaign_call_dispatcher
from api.services.campaign.campaign_event_publisher import get_campaign_event_publisher
from api.services.telephony.factory import get_telephony_provider
from api.utils.tunnel import TunnelURLProvider
from pipecat.utils.context import set_current_run_id

router = APIRouter(prefix="/telephony")


class InitiateCallRequest(BaseModel):
    workflow_id: int
    workflow_run_id: int | None = None
    phone_number: str | None = None


class StatusCallbackRequest(BaseModel):
    """Generic status callback that can handle different providers"""

    # Common fields
    call_id: str
    status: str
    from_number: Optional[str] = None
    to_number: Optional[str] = None
    direction: Optional[str] = None
    duration: Optional[str] = None

    # Provider-specific fields stored as extra
    extra: dict = {}

    @classmethod
    def from_twilio(cls, data: dict):
        """Convert Twilio callback to generic format"""
        return cls(
            call_id=data.get("CallSid", ""),
            status=data.get("CallStatus", ""),
            from_number=data.get("From"),
            to_number=data.get("To"),
            direction=data.get("Direction"),
            duration=data.get("CallDuration") or data.get("Duration"),
            extra=data,
        )

    @classmethod
    def from_vonage(cls, data: dict):
        """Convert Vonage event to generic format"""
        # Map Vonage status to common format
        status_map = {
            "started": "initiated",
            "ringing": "ringing",
            "answered": "answered",
            "complete": "completed",
            "failed": "failed",
            "busy": "busy",
            "timeout": "no-answer",
            "rejected": "busy",
        }

        return cls(
            call_id=data.get("uuid", ""),
            status=status_map.get(data.get("status", ""), data.get("status", "")),
            from_number=data.get("from"),
            to_number=data.get("to"),
            direction=data.get("direction"),
            duration=data.get("duration"),
            extra=data,
        )


@router.post("/initiate-call")
async def initiate_call(
    request: InitiateCallRequest, user: UserModel = Depends(get_user)
):
    """Initiate a call using the configured telephony provider."""

    # Get the telephony provider for the organization
    provider = await get_telephony_provider(user.selected_organization_id)

    # Validate provider is configured
    if not provider.validate_config():
        raise HTTPException(
            status_code=400,
            detail="telephony_not_configured",
        )

    # Determine the workflow run mode based on provider type
    workflow_run_mode = provider.PROVIDER_NAME

    user_configuration = await db_client.get_user_configurations(user.id)

    phone_number = request.phone_number or user_configuration.test_phone_number

    if not phone_number:
        raise HTTPException(
            status_code=400,
            detail="Phone number must be provided in request or set in user configuration",
        )

    workflow_run_id = request.workflow_run_id

    if not workflow_run_id:
        workflow_run_name = f"WR-TEL-{random.randint(1000, 9999)}"
        workflow_run = await db_client.create_workflow_run(
            workflow_run_name,
            request.workflow_id,
            workflow_run_mode,
            initial_context={
                "phone_number": phone_number,
            },
            user_id=user.id,
        )
        workflow_run_id = workflow_run.id
    else:
        workflow_run = await db_client.get_workflow_run(workflow_run_id, user.id)
        if not workflow_run:
            raise HTTPException(status_code=400, detail="Workflow run not found")
        workflow_run_name = workflow_run.name

    # Construct webhook URL based on provider type
    backend_endpoint = await TunnelURLProvider.get_tunnel_url()

    webhook_endpoint = provider.WEBHOOK_ENDPOINT

    webhook_url = (
        f"https://{backend_endpoint}/api/v1/telephony/{webhook_endpoint}"
        f"?workflow_id={request.workflow_id}"
        f"&user_id={user.id}"
        f"&workflow_run_id={workflow_run_id}"
        f"&organization_id={user.selected_organization_id}"
    )

    # Initiate call via provider
    result = await provider.initiate_call(
        to_number=phone_number,
        webhook_url=webhook_url,
        workflow_run_id=workflow_run_id,
    )

    # Store provider type and any provider-specific metadata in workflow run context
    gathered_context = {
        "provider": provider.PROVIDER_NAME,
        **(result.provider_metadata or {}),
    }
    await db_client.update_workflow_run(
        run_id=workflow_run_id, gathered_context=gathered_context
    )

    return {"message": f"Call initiated successfully with run name {workflow_run_name}"}


@router.post("/twiml", include_in_schema=False)
async def handle_twiml_webhook(
    workflow_id: int, user_id: int, workflow_run_id: int, organization_id: int
):
    """
    Handle initial webhook from telephony provider.
    Returns provider-specific response (e.g., TwiML for Twilio).
    """

    provider = await get_telephony_provider(organization_id)

    response_content = await provider.get_webhook_response(
        workflow_id, user_id, workflow_run_id
    )

    return HTMLResponse(content=response_content, media_type="application/xml")


@router.get("/ncco", include_in_schema=False)
async def handle_ncco_webhook(
    workflow_id: int,
    user_id: int,
    workflow_run_id: int,
    organization_id: Optional[int] = None,
):
    """Handle NCCO (Nexmo Call Control Objects) webhook for Vonage.

    Returns JSON response instead of XML like TwiML.
    """

    provider = await get_telephony_provider(organization_id or user_id)

    response_content = await provider.get_webhook_response(
        workflow_id, user_id, workflow_run_id
    )

    return json.loads(response_content)


@router.websocket("/ws/{workflow_id}/{user_id}/{workflow_run_id}")
async def websocket_endpoint(
    websocket: WebSocket, workflow_id: int, user_id: int, workflow_run_id: int
):
    """WebSocket endpoint for real-time call handling - routes to provider-specific handlers."""
    await websocket.accept()

    try:
        # Set the run context
        set_current_run_id(workflow_run_id)

        # Get workflow run to determine provider type
        workflow_run = await db_client.get_workflow_run(workflow_run_id)
        if not workflow_run:
            logger.error(f"Workflow run {workflow_run_id} not found")
            await websocket.close(code=4404, reason="Workflow run not found")
            return

        # Get workflow for organization info
        workflow = await db_client.get_workflow(workflow_id)
        if not workflow:
            logger.error(f"Workflow {workflow_id} not found")
            await websocket.close(code=4404, reason="Workflow not found")
            return
<<<<<<< HEAD
        
        # Extract provider type from workflow run context or mode
=======

        # Extract provider type from workflow run context
>>>>>>> 749a0c55
        provider_type = None
        if workflow_run.gathered_context:
            provider_type = workflow_run.gathered_context.get("provider")

<<<<<<< HEAD
        # Fallback to workflow_run.mode if provider not in gathered_context
        if not provider_type and workflow_run.mode:
            provider_type = workflow_run.mode
            logger.info(
                f"Provider type not in gathered_context for workflow_run {workflow_run_id}, "
                f"using mode: {provider_type}"
            )

=======
>>>>>>> 749a0c55
        if not provider_type:
            logger.error(
                f"No provider type found in workflow run {workflow_run_id}. "
                f"gathered_context: {workflow_run.gathered_context}, mode: {workflow_run.mode}"
            )
            await websocket.close(code=4400, reason="Provider type not found")
            return

        logger.info(
            f"WebSocket connected for {provider_type} provider, workflow_run {workflow_run_id}"
        )

        # Get the telephony provider instance
        provider = await get_telephony_provider(workflow.organization_id)

        # Verify the provider matches what was stored
        if provider.PROVIDER_NAME != provider_type:
            logger.error(
                f"Provider mismatch: expected {provider_type}, got {provider.PROVIDER_NAME}"
            )
            await websocket.close(code=4400, reason="Provider mismatch")
            return

        # Delegate to provider-specific handler
        await provider.handle_websocket(
            websocket, workflow_id, user_id, workflow_run_id
        )

    except Exception as e:
        logger.error(f"Error in WebSocket connection: {e}")
        await websocket.close(1011, "Internal server error")


@router.post("/twilio/status-callback/{workflow_run_id}")
async def handle_twilio_status_callback(
    workflow_run_id: int,
    request: Request,
    x_webhook_signature: Optional[str] = Header(None),
):
    """Handle Twilio-specific status callbacks."""

    # Parse form data
    form_data = await request.form()
    callback_data = dict(form_data)

    logger.info(
        f"[run {workflow_run_id}] Received status callback: {json.dumps(callback_data)}"
    )

    # Get workflow run to find organization
    workflow_run = await db_client.get_workflow_run_by_id(workflow_run_id)
    if not workflow_run:
        logger.warning(f"Workflow run {workflow_run_id} not found for status callback")
        return {"status": "ignored", "reason": "workflow_run_not_found"}

    # Get workflow and provider
    workflow = await db_client.get_workflow_by_id(workflow_run.workflow_id)
    if not workflow:
        logger.warning(f"Workflow {workflow_run.workflow_id} not found")
        return {"status": "ignored", "reason": "workflow_not_found"}

    provider = await get_telephony_provider(workflow.organization_id)

    if x_webhook_signature:
        backend_endpoint = await TunnelURLProvider.get_tunnel_url()
        full_url = f"https://{backend_endpoint}/api/v1/telephony/twilio/status-callback/{workflow_run_id}"

        is_valid = await provider.verify_webhook_signature(
            full_url, callback_data, x_webhook_signature
        )

        if not is_valid:
            logger.warning(
                f"Invalid webhook signature for workflow run {workflow_run_id}"
            )
            return {"status": "error", "reason": "invalid_signature"}

    # Parse the callback data into generic format
    parsed_data = provider.parse_status_callback(callback_data)

    # Create StatusCallbackRequest from parsed data
    status_update = StatusCallbackRequest(
        call_id=parsed_data["call_id"],
        status=parsed_data["status"],
        from_number=parsed_data.get("from_number"),
        to_number=parsed_data.get("to_number"),
        direction=parsed_data.get("direction"),
        duration=parsed_data.get("duration"),
        extra=parsed_data.get("extra", {}),
    )

    # Process the status update
    await _process_status_update(workflow_run_id, status_update, workflow_run)

    return {"status": "success"}


async def _process_status_update(
    workflow_run_id: int, status: StatusCallbackRequest, workflow_run: any
):
    """Process status updates from telephony providers."""

    # Log the status callback
    telephony_callback_logs = workflow_run.logs.get("telephony_status_callbacks", [])
    telephony_callback_log = {
        "status": status.status,
        "timestamp": datetime.now(UTC).isoformat(),
        "call_id": status.call_id,
        "duration": status.duration,
        **status.extra,  # Include provider-specific data
    }
    telephony_callback_logs.append(telephony_callback_log)

    # Update workflow run logs
    await db_client.update_workflow_run(
        run_id=workflow_run_id,
        logs={"telephony_status_callbacks": telephony_callback_logs},
    )

    # Handle call completion
    if status.status == "completed":
        logger.info(
            f"[run {workflow_run_id}] Call completed with duration: {status.duration}s"
        )

        # Release concurrent slot if this was a campaign call
        if workflow_run.campaign_id:
            await campaign_call_dispatcher.release_call_slot(workflow_run_id)

        # Mark workflow run as completed
        await db_client.update_workflow_run(run_id=workflow_run_id, is_completed=True)

        # Publish campaign event if applicable
        if workflow_run.campaign_id:
            publisher = await get_campaign_event_publisher()
            await publisher.publish_call_completed(
                campaign_id=workflow_run.campaign_id,
                workflow_run_id=workflow_run_id,
                queued_run_id=workflow_run.queued_run_id,
                call_duration=int(status.duration) if status.duration else 0,
            )

    elif status.status in ["failed", "busy", "no-answer", "canceled"]:
        logger.warning(
            f"[run {workflow_run_id}] Call failed with status: {status.status}"
        )

        # Release concurrent slot for terminal statuses if this was a campaign call
        if workflow_run.campaign_id:
            await campaign_call_dispatcher.release_call_slot(workflow_run_id)

        # Check if retry is needed for campaign calls (busy/no-answer)
        if status.status in ["busy", "no-answer"] and workflow_run.campaign_id:
            publisher = await get_campaign_event_publisher()
            await publisher.publish_retry_needed(
                workflow_run_id=workflow_run_id,
                reason=status.status.replace(
                    "-", "_"
                ),  # Convert no-answer to no_answer
                campaign_id=workflow_run.campaign_id,
                queued_run_id=workflow_run.queued_run_id,
            )

        # Mark workflow run as completed with failure tags
        call_tags = (
            workflow_run.gathered_context.get("call_tags", [])
            if workflow_run.gathered_context
            else []
        )
        call_tags.extend(["not_connected", f"telephony_{status.status.lower()}"])

        await db_client.update_workflow_run(
            run_id=workflow_run_id,
            is_completed=True,
            gathered_context={"call_tags": call_tags},
        )


@router.post("/vonage/events/{workflow_run_id}")
async def handle_vonage_events(
    request: Request,
    workflow_run_id: int,
):
    """Handle Vonage-specific event webhooks.

    Vonage sends all call events to a single endpoint.
    Events include: started, ringing, answered, complete, failed, etc.
    """
    # Parse the event data
    event_data = await request.json()
    logger.info(f"[run {workflow_run_id}] Received Vonage event: {event_data}")

    # Get workflow run for processing
    workflow_run = await db_client.get_workflow_run_by_id(workflow_run_id)
    if not workflow_run:
        logger.error(f"[run {workflow_run_id}] Workflow run not found")
        return {"status": "error", "message": "Workflow run not found"}

    # For a completed call that includes cost info, capture it immediately
    if event_data.get("status") == "completed":
        # Vonage sometimes includes price info in the webhook
        if "price" in event_data or "rate" in event_data:
            try:
                if workflow_run.cost_info:
                    # Store immediate cost info if available
                    cost_info = workflow_run.cost_info.copy()
                    if "price" in event_data:
                        cost_info["vonage_webhook_price"] = float(event_data["price"])
                    if "rate" in event_data:
                        cost_info["vonage_webhook_rate"] = float(event_data["rate"])
                    if "duration" in event_data:
                        cost_info["vonage_webhook_duration"] = int(
                            event_data["duration"]
                        )

                    await db_client.update_workflow_run(
                        run_id=workflow_run_id, cost_info=cost_info
                    )
                    logger.info(
                        f"[run {workflow_run_id}] Captured Vonage cost info from webhook"
                    )
            except Exception as e:
                logger.error(
                    f"[run {workflow_run_id}] Failed to capture Vonage cost from webhook: {e}"
                )

    # Get workflow and provider
    workflow = await db_client.get_workflow_by_id(workflow_run.workflow_id)
    if not workflow:
        logger.error(f"[run {workflow_run_id}] Workflow not found")
        return {"status": "error", "message": "Workflow not found"}

    provider = await get_telephony_provider(workflow.organization_id)

    # Parse the event data into generic format
    parsed_data = provider.parse_status_callback(event_data)

    # Create StatusCallbackRequest from parsed data
    status_update = StatusCallbackRequest(
        call_id=parsed_data["call_id"],
        status=parsed_data["status"],
        from_number=parsed_data.get("from_number"),
        to_number=parsed_data.get("to_number"),
        direction=parsed_data.get("direction"),
        duration=parsed_data.get("duration"),
        extra=parsed_data.get("extra", {}),
    )

    # Process the status update
    await _process_status_update(workflow_run_id, status_update, workflow_run)

    # Return 204 No Content as expected by Vonage
    return {"status": "ok"}


@router.post("/vobiz-xml", include_in_schema=False)
async def handle_vobiz_xml_webhook(
    workflow_id: int,
    user_id: int,
    workflow_run_id: int,
    organization_id: int
):
    """
    Handle initial webhook from Vobiz when call is answered.
    Returns Vobiz XML response with Stream element.

    Vobiz uses Plivo-compatible XML format similar to Twilio's TwiML.
    """
    logger.info(
        f"[run {workflow_run_id}] Vobiz XML webhook called - "
        f"workflow_id={workflow_id}, user_id={user_id}, org_id={organization_id}"
    )

    provider = await get_telephony_provider(organization_id)

    logger.debug(f"[run {workflow_run_id}] Using provider: {provider.PROVIDER_NAME}")

    response_content = await provider.get_webhook_response(
        workflow_id, user_id, workflow_run_id
    )

    logger.debug(f"[run {workflow_run_id}] Vobiz XML response generated:\n{response_content}")

    return HTMLResponse(content=response_content, media_type="application/xml")


@router.post("/vobiz/hangup-callback/{workflow_run_id}")
async def handle_vobiz_hangup_callback(
    workflow_run_id: int,
    request: Request,
):
    """Handle Vobiz hangup callback (sent when call ends).

    Vobiz sends callbacks to hangup_url when the call terminates.
    This includes call duration, status, and billing information.
    """
    # Parse the callback data (Vobiz sends form data or JSON)
    try:
        callback_data = await request.json()
        logger.info(
            f"[run {workflow_run_id}] Received Vobiz hangup callback (JSON): "
            f"{json.dumps(callback_data)}"
        )
    except Exception:
        # Fallback to form data if JSON fails
        form_data = await request.form()
        callback_data = dict(form_data)
        logger.info(
            f"[run {workflow_run_id}] Received Vobiz hangup callback (form): "
            f"{json.dumps(callback_data)}"
        )

    # Get workflow run for processing
    workflow_run = await db_client.get_workflow_run_by_id(workflow_run_id)
    if not workflow_run:
        logger.warning(f"[run {workflow_run_id}] Workflow run not found for Vobiz hangup callback")
        return {"status": "ignored", "reason": "workflow_run_not_found"}

    # Get workflow and provider
    workflow = await db_client.get_workflow_by_id(workflow_run.workflow_id)
    if not workflow:
        logger.warning(f"[run {workflow_run_id}] Workflow not found")
        return {"status": "ignored", "reason": "workflow_not_found"}

    provider = await get_telephony_provider(workflow.organization_id)

    logger.debug(f"[run {workflow_run_id}] Processing Vobiz hangup with provider: {provider.PROVIDER_NAME}")

    # Parse the callback data into generic format
    parsed_data = provider.parse_status_callback(callback_data)

    logger.debug(f"[run {workflow_run_id}] Parsed Vobiz callback data: {json.dumps(parsed_data)}")

    # Create StatusCallbackRequest from parsed data
    status_update = StatusCallbackRequest(
        call_id=parsed_data["call_id"],
        status=parsed_data["status"],
        from_number=parsed_data.get("from_number"),
        to_number=parsed_data.get("to_number"),
        direction=parsed_data.get("direction"),
        duration=parsed_data.get("duration"),
        extra=parsed_data.get("extra", {})
    )

    # Process the status update
    await _process_status_update(workflow_run_id, status_update, workflow_run)

    logger.info(f"[run {workflow_run_id}] Vobiz hangup callback processed successfully")

    return {"status": "success"}


@router.post("/vobiz/ring-callback/{workflow_run_id}")
async def handle_vobiz_ring_callback(
    workflow_run_id: int,
    request: Request,
):
    """Handle Vobiz ring callback (sent when call starts ringing).

    Vobiz can send callbacks to ring_url when the call starts ringing.
    This is optional and used for tracking ringing status.
    """
    # Parse the callback data
    try:
        callback_data = await request.json()
        logger.info(
            f"[run {workflow_run_id}] Received Vobiz ring callback (JSON): "
            f"{json.dumps(callback_data)}"
        )
    except Exception:
        form_data = await request.form()
        callback_data = dict(form_data)
        logger.info(
            f"[run {workflow_run_id}] Received Vobiz ring callback (form): "
            f"{json.dumps(callback_data)}"
        )

    # Get workflow run for processing
    workflow_run = await db_client.get_workflow_run_by_id(workflow_run_id)
    if not workflow_run:
        logger.warning(f"[run {workflow_run_id}] Workflow run not found for Vobiz ring callback")
        return {"status": "ignored", "reason": "workflow_run_not_found"}

    # Log the ringing event
    telephony_callback_logs = workflow_run.logs.get("telephony_status_callbacks", [])
    ring_log = {
        "status": "ringing",
        "timestamp": datetime.now(UTC).isoformat(),
        "call_id": callback_data.get("call_uuid", callback_data.get("CallUUID", "")),
        "event_type": "ring",
        "raw_data": callback_data
    }
    telephony_callback_logs.append(ring_log)

    # Update workflow run logs
    await db_client.update_workflow_run(
        run_id=workflow_run_id,
        logs={"telephony_status_callbacks": telephony_callback_logs},
    )

    logger.info(f"[run {workflow_run_id}] Vobiz ring callback logged")

    return {"status": "success"}<|MERGE_RESOLUTION|>--- conflicted
+++ resolved
@@ -227,28 +227,12 @@
             logger.error(f"Workflow {workflow_id} not found")
             await websocket.close(code=4404, reason="Workflow not found")
             return
-<<<<<<< HEAD
-        
-        # Extract provider type from workflow run context or mode
-=======
 
         # Extract provider type from workflow run context
->>>>>>> 749a0c55
         provider_type = None
         if workflow_run.gathered_context:
             provider_type = workflow_run.gathered_context.get("provider")
 
-<<<<<<< HEAD
-        # Fallback to workflow_run.mode if provider not in gathered_context
-        if not provider_type and workflow_run.mode:
-            provider_type = workflow_run.mode
-            logger.info(
-                f"Provider type not in gathered_context for workflow_run {workflow_run_id}, "
-                f"using mode: {provider_type}"
-            )
-
-=======
->>>>>>> 749a0c55
         if not provider_type:
             logger.error(
                 f"No provider type found in workflow run {workflow_run_id}. "
@@ -506,10 +490,7 @@
 
 @router.post("/vobiz-xml", include_in_schema=False)
 async def handle_vobiz_xml_webhook(
-    workflow_id: int,
-    user_id: int,
-    workflow_run_id: int,
-    organization_id: int
+    workflow_id: int, user_id: int, workflow_run_id: int, organization_id: int
 ):
     """
     Handle initial webhook from Vobiz when call is answered.
@@ -530,7 +511,9 @@
         workflow_id, user_id, workflow_run_id
     )
 
-    logger.debug(f"[run {workflow_run_id}] Vobiz XML response generated:\n{response_content}")
+    logger.debug(
+        f"[run {workflow_run_id}] Vobiz XML response generated:\n{response_content}"
+    )
 
     return HTMLResponse(content=response_content, media_type="application/xml")
 
@@ -564,7 +547,9 @@
     # Get workflow run for processing
     workflow_run = await db_client.get_workflow_run_by_id(workflow_run_id)
     if not workflow_run:
-        logger.warning(f"[run {workflow_run_id}] Workflow run not found for Vobiz hangup callback")
+        logger.warning(
+            f"[run {workflow_run_id}] Workflow run not found for Vobiz hangup callback"
+        )
         return {"status": "ignored", "reason": "workflow_run_not_found"}
 
     # Get workflow and provider
@@ -575,12 +560,16 @@
 
     provider = await get_telephony_provider(workflow.organization_id)
 
-    logger.debug(f"[run {workflow_run_id}] Processing Vobiz hangup with provider: {provider.PROVIDER_NAME}")
+    logger.debug(
+        f"[run {workflow_run_id}] Processing Vobiz hangup with provider: {provider.PROVIDER_NAME}"
+    )
 
     # Parse the callback data into generic format
     parsed_data = provider.parse_status_callback(callback_data)
 
-    logger.debug(f"[run {workflow_run_id}] Parsed Vobiz callback data: {json.dumps(parsed_data)}")
+    logger.debug(
+        f"[run {workflow_run_id}] Parsed Vobiz callback data: {json.dumps(parsed_data)}"
+    )
 
     # Create StatusCallbackRequest from parsed data
     status_update = StatusCallbackRequest(
@@ -590,7 +579,7 @@
         to_number=parsed_data.get("to_number"),
         direction=parsed_data.get("direction"),
         duration=parsed_data.get("duration"),
-        extra=parsed_data.get("extra", {})
+        extra=parsed_data.get("extra", {}),
     )
 
     # Process the status update
@@ -629,7 +618,9 @@
     # Get workflow run for processing
     workflow_run = await db_client.get_workflow_run_by_id(workflow_run_id)
     if not workflow_run:
-        logger.warning(f"[run {workflow_run_id}] Workflow run not found for Vobiz ring callback")
+        logger.warning(
+            f"[run {workflow_run_id}] Workflow run not found for Vobiz ring callback"
+        )
         return {"status": "ignored", "reason": "workflow_run_not_found"}
 
     # Log the ringing event
@@ -639,7 +630,7 @@
         "timestamp": datetime.now(UTC).isoformat(),
         "call_id": callback_data.get("call_uuid", callback_data.get("CallUUID", "")),
         "event_type": "ring",
-        "raw_data": callback_data
+        "raw_data": callback_data,
     }
     telephony_callback_logs.append(ring_log)
 
